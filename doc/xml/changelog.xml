<?xml version="1.0" encoding="UTF-8"?>
<!DOCTYPE doc SYSTEM "doc.dtd">
<doc title="Change Log">
	<intro>
		<text></text>
	</intro>

	<changelog>
<<<<<<< HEAD
		<changelog-release date="XXXX-XX-XX" version="0.85" title="VIENNA MILESTONE - UNDER DEVELOPMENT">
=======
		<changelog-release date="2015-10-08" version="0.85" title="Start/Stop Commands and Minor Bug Fixes">
>>>>>>> 097eb7ca
			<release-feature-bullet-list>
				<release-feature>
					<text>Added new feature to allow all <backrest/> operations to be stopped or started using the <cmd>stop</cmd> and <cmd>start</cmd> commands.  This prevents any <backrest/> processes from running on a system where <postgres/> is shutdown or the system needs to be quiesced for some reason.</text>
				</release-feature>
				<release-feature>
					<text>Removed dependency on <code>IO::String</code> module.</text>
				</release-feature>
				<release-feature>
					<text>Fixed an issue where an error could be returned after a backup or restore completely successfully.</text>
				</release-feature>
				<release-feature>
					<text>Fixed an issue where a resume would fail if temp files were left in the root backup directory when the backup failed.  This scenario was likely if the backup process got terminated during the copy phase.</text>
				</release-feature>
				<release-feature>
					<text>Experimental support for <postgres/> 9.5 beta1.  This may break when the control version or WAL magic changes in future versions but will be updated in each <backrest/> release to keep pace.  All regression tests pass except for <setting>--target-resume</setting> tests (this functionality has changed in 9.5) and there is no testing yet for <file>.partial</file> WAL segments.</text>
				</release-feature>
			</release-feature-bullet-list>
		</changelog-release>

		<changelog-release date="2015-09-14" version="0.82" title="Refactoring, Command-line Help, and Minor Bug Fixes">
			<release-feature-bullet-list>
				<release-feature>
					<text>Fixed an issue where resumed compressed backups were not preserving existing files.</text>
				</release-feature>
				<release-feature>
					<text>Fixed an issue where resume and incr/diff would not ensure that the prior backup had the same compression and hardlink settings.</text>
				</release-feature>
				<release-feature>
					<text>Fixed an issue where a cold backup using <setting>--no-start-stop</setting> could be started on a running <postgres/> cluster without <setting>--force</setting> specified.</text>
				</release-feature>
				<release-feature>
					<text>Fixed an issue where a thread could be started even when none were requested.</text>
				</release-feature>
				<release-feature>
					<text>Fixed an issue where the <backrest/> version number was not being updated in <file>backup.info</file> and <file>archive.info</file> after an upgrade/downgrade.</text>
				</release-feature>
				<release-feature>
					<text>Fixed an issue where the <cmd>info</cmd> command was throwing an exception when the repository contained no stanzas.  <i>Reported by Stephen Frost</i>.</text>
				</release-feature>
				<release-feature>
					<text>Fixed an issue where the <postgres/> <code>pg_stop_backup()</code> NOTICEs were being output to stderr.  <i>Reported by Stephen Frost</i>.</text>
				</release-feature>
				<release-feature>
					<text>Renamed <setting>recovery-setting</setting> option and section to <setting>recovery-option</setting> to be more consistent with <backrest/> naming conventions.</text>
				</release-feature>
				<release-feature>
					<text>Command-line help is now extracted from the same XML source that is used for the other documentation and includes much more detail.</text>
				</release-feature>
				<release-feature>
					<text>Code cleanup and refactoring to standardize on patterns that have evolved over time.</text>
				</release-feature>
				<release-feature>
					<text>Added dynamic module loading to speed up commands, especially asynchronous archiving.</text>
				</release-feature>
				<release-feature>
					<text>Expiration tests are now synthetic rather than based on actual backups.  This will allow development of more advanced expiration features.</text>
				</release-feature>
				<release-feature>
					<text>Experimental support for <postgres/> 9.5 alpha2.  This may break when the control version or WAL magic changes in future versions but will be updated in each <backrest/> release to keep pace.  All regression tests pass except for <setting>--target-resume</setting> tests (this functionality has changed in 9.5) and there is no testing yet for <file>.partial</file> WAL segments.</text>
				</release-feature>
			</release-feature-bullet-list>
		</changelog-release>

		<changelog-release date="2015-08-09" version="0.80" title="DBI Support, Stability, and Convenience Features">
			<release-feature-bullet-list>
				<release-feature>
					<text>Fixed an issue that caused the formatted timestamp for both the oldest and newest backups to be reported as the current time by the <cmd>info</cmd> command.  Only <id>text</id> output was affected -- <id>json</id> output reported the correct epoch values.  <i>Reported by Michael Renner</i>.</text>
				</release-feature>
				<release-feature>
					<text>Fixed protocol issue that was preventing ssh errors (especially on connection) from being logged.</text>
				</release-feature>
				<release-feature>
					<text>Now using Perl <code>DBI</code> and <code>DBD::Pg</code> for connections to <postgres/> rather than <cmd>psql</cmd>.  The <setting>cmd-psql</setting> and <setting>cmd-psql-option</setting> settings have been removed and replaced with <setting>db-port</setting> and <setting>db-socket-path</setting>.  Follow the instructions in [Installation](USERGUIDE.md#installation) to install <code>DBD::Pg</code> on your operating system.</text>
				</release-feature>
				<release-feature>
					<text>Add [stop-auto](USERGUIDE.md#stop-auto-key) option to allow failed backups to automatically be stopped when a new backup starts.</text>
				</release-feature>
				<release-feature>
					<text>Add [db-timeout](USERGUIDE.md#db-timeout-key) option to limit the amount of time <backrest/> will wait for pg_start_backup() and pg_stop_backup() to return.</text>
				</release-feature>
				<release-feature>
					<text>Remove <file>pg_control</file> file at the beginning of the restore and copy it back at the very end.  This prevents the possibility that a partial restore can be started by <postgres/>.</text>
				</release-feature>
				<release-feature>
					<text>The repository is now created and updated with consistent directory and file modes.  By default <id>umask</id> is set to <id>0000</id> but this can be disabled with the <setting>neutral-umask</setting> setting.</text>
				</release-feature>
				<release-feature>
					<text>Added checks to be sure the <setting>db-path</setting> setting is consistent with <setting>db-port</setting> by comparing the <setting>data_directory</setting> as reported by the cluster against the <setting>db-path</setting> setting and the version as reported by the cluster against the value read from <file>pg_control</file>.  The <setting>db-socket-path</setting> setting is checked to be sure it is an absolute path.</text>
				</release-feature>
				<release-feature>
					<text>Experimental support for <postgres/> 9.5 alpha1.  This may break when the control version or WAL magic changes in future versions but will be updated in each <backrest/> release to keep pace.  All regression tests pass except for <setting>--target-resume</setting> tests (this functionality has changed in 9.5) and there is no testing yet for <file>.partial</file> WAL segments.</text>
				</release-feature>
				<release-feature>
					<text>Major refactoring of the protocol layer to support future development.</text>
				</release-feature>
				<release-feature>
					<text>Added vagrant test configurations for Ubuntu 14.04 and CentOS 7.</text>
				</release-feature>
				<release-feature>
					<text>Split most of <file>README.md</file> out into <file>USERGUIDE.md</file> and <file>CHANGELOG.md</file> because it was becoming unwieldy.  Changed most references to "database" in the user guide to "database cluster" for clarity.</text>
				</release-feature>
			</release-feature-bullet-list>
		</changelog-release>

		<changelog-release date="2015-07-13" version="0.78" title="Remove CPAN Dependencies, Stability Improvements">
			<release-feature-bullet-list>
				<release-feature>
					<text>Removed dependency on CPAN packages for multi-threaded operation.  While it might not be a bad idea to update the <code>threads</code> and <code>Thread::Queue</code> packages, it is no longer necessary.</text>
				</release-feature>
				<release-feature>
					<text>Added vagrant test configurations for Ubuntu 12.04 and CentOS 6.</text>
				</release-feature>
				<release-feature>
					<text>Modified wait backoff to use a Fibonacci rather than geometric sequence.  This will make wait time grow less aggressively while still giving reasonable values.</text>
				</release-feature>
				<release-feature>
					<text>More options for regression tests and improved code to run in a variety of environments.</text>
				</release-feature>
			</release-feature-bullet-list>
		</changelog-release>

		<changelog-release date="2015-06-30" version="0.77" title="CentOS/RHEL 6 Support and Protocol Improvements">
			<release-feature-bullet-list>
				<release-feature>
					<text>Removed <file>pg_backrest_remote</file> and added the functionality to <file>pg_backrest</file> as the <cmd>remote</cmd> command.</text>
				</release-feature>
				<release-feature>
					<text>Added file and directory syncs to the <code>File</code> object for additional safety during backup/restore and archiving.  <i>Suggested by Andres Freund</i>.</text>
				</release-feature>
				<release-feature>
					<text>Support for Perl 5.10.1 and OpenSSH 5.3 which are default for CentOS/RHEL 6.  <i>Reported by Eric Radman.</i></text>
				</release-feature>
				<release-feature>
					<text>Improved error message when backup is run without <setting>archive_command</setting> set and without <setting>--no-archive-check</setting> specified.  <i>Reported by Eric Radman</i>.</text>
				</release-feature>
				<release-feature>
					<text>Moved version number out of the <file>VERSION</file> file to <file>Version.pm</file> to better support packaging.  <i>Suggested by Michael Renner</i>.</text>
				</release-feature>
				<release-feature>
					<text>Replaced <code>IPC::System::Simple</code> and <code>Net::OpenSSH</code> with <code>IPC::Open3</code> to eliminate CPAN dependency for multiple operating systems.</text>
				</release-feature>
			</release-feature-bullet-list>
		</changelog-release>

		<changelog-release date="2015-06-14" version="0.75" title="New Repository Format, Info Command and Experimental 9.5 Support">
			<release-feature-bullet-list>
				<release-feature>
					<text><b>IMPORTANT NOTE</b>: This flag day release breaks compatibility with older versions of <backrest/>.  The manifest format, on-disk structure, and the binary names have all changed.  You must create a new repository to hold backups for this version of <backrest/> and keep your older repository for a time in case you need to do a restore.  The <file>pg_backrest.conf</file> file has not changed but you'll need to change any references to <file>pg_backrest.pl</file> in cron (or elsewhere) to <file>pg_backrest</file> (without the <file>.pl</file> extension).</text>
				</release-feature>
				<release-feature>
					<text>Add <cmd>info</cmd> command.</text>
				</release-feature>
				<release-feature>
					<text>More efficient file ordering for <cmd>backup</cmd>.  Files are copied in descending size order so a single thread does not end up copying a large file at the end.  This had already been implemented for <cmd>restore</cmd>.</text>
				</release-feature>
				<release-feature>
					<text>Logging now uses unbuffered output.  This should make log files that are being written by multiple threads less chaotic.  <i>Suggested by Michael Renner</i>.</text>
				</release-feature>
				<release-feature>
					<text>Experimental support for <postgres/> 9.5.  This may break when the control version or WAL magic changes but will be updated in each release.</text>
				</release-feature>
			</release-feature-bullet-list>
		</changelog-release>

		<changelog-release date="2015-06-01" version="0.70" title="Stability Improvements for Archiving, Improved Logging and Help">
			<release-feature-bullet-list>
				<release-feature>
					<text>Fixed an issue where <cmd>archive-copy</cmd> would fail on an incr/diff backup when <setting>hardlink=n</setting>.  In this case the <path>pg_xlog</path> path does not already exist and must be created. <i>Reported by Michael Renner</i></text>
				</release-feature>
				<release-feature>
					<text>Allow duplicate WAL segments to be archived when the checksum matches.  This is necessary for some recovery scenarios.</text>
				</release-feature>
				<release-feature>
					<text>Allow comments/disabling in <file>pg_backrest.conf</file> using the <id>#</id> character.  Only <id>#</id> characters in the forst character of the line are honored.  <i>Suggested by Michael Renner</i>.</text>
				</release-feature>
				<release-feature>
					<text>Better logging before <id>pg_start_backup()</id> to make it clear when the backup is waiting on a checkpoint.  <i>Suggested by Michael Renner</i>.</text>
				</release-feature>
				<release-feature>
					<text>Various command behavior, help and logging fixes.  <i>Reported by Michael Renner</i>.</text>
				</release-feature>
				<release-feature>
					<text>Fixed an issue in async archiving where <cmd>archive-push</cmd> was not properly returning 0 when <setting>archive-max-mb</setting> was reached and moved the async check after transfer to avoid having to remove the stop file twice.  Also added unit tests for this case and improved error messages to make it clearer to the user what went wrong.  <i>Reported by Michael Renner</i>.</text>
				</release-feature>
				<release-feature>
					<text>Fixed a locking issue that could allow multiple operations of the same type against a single stanza.  This appeared to be benign in terms of data integrity but caused spurious errors while archiving and could lead to errors in backup/restore. <i>Reported by Michael Renner</i>.</text>
				</release-feature>
				<release-feature>
					<text>Replaced <code>JSON</code> module with <code>JSON::PP</code> which ships with core Perl.</text>
				</release-feature>
			</release-feature-bullet-list>
		</changelog-release>

		<changelog-release date="2015-05-11" version="0.65" title="Improved Resume and Restore Logging, Compact Restores">
			<release-feature-bullet-list>
				<release-feature>
					<text>Better resume support.  Resumed files are checked to be sure they have not been modified and the manifest is saved more often to preserve checksums as the backup progresses.  More unit tests to verify each resume case.</text>
				</release-feature>
				<release-feature>
					<text>Resume is now optional.  Use the <setting>resume</setting> setting or <param>--no-resume</param> from the command line to disable.</text>
				</release-feature>
				<release-feature>
					<text>More info messages during restore.  Previously, most of the restore messages were debug level so not a lot was output in the log.</text>
				</release-feature>
				<release-feature>
					<text>Fixed an issue where an absolute path was not written into recovery.conf when the restore was run with a relative path.</text>
				</release-feature>
				<release-feature>
					<text>Added <setting>tablespace</setting> setting to allow tablespaces to be restored into the <path>pg_tblspc</path> path.  This produces compact restores that are convenient for development, staging, etc.  Currently these restores cannot be backed up as <backrest/> expects only links in the <path>pg_tblspc</path> path.</text>
				</release-feature>
			</release-feature-bullet-list>
		</changelog-release>

		<changelog-release date="2015-04-21" version="0.61" title="Bug Fix for Uncompressed Remote Destination">
			<release-feature-bullet-list>
				<release-feature>
					<text>Fixed a buffering error that could occur on large, highly-compressible files when copying to an uncompressed remote destination.  The error was detected in the decompression code and resulted in a failed backup rather than corruption so it should not affect successful backups made with previous versions.</text>
				</release-feature>
			</release-feature-bullet-list>
		</changelog-release>

		<changelog-release date="2015-04-19" version="0.60" title="Better Version Support and WAL Improvements">
			<release-feature-bullet-list>
				<release-feature>
					<text>Pushing duplicate WAL now generates an error.  This worked before only if checksums were disabled.</text>
				</release-feature>
				<release-feature>
					<text>Database System IDs are used to make sure that all WAL in an archive matches up.  This should help prevent misconfigurations that send WAL from multiple clusters to the same archive.</text>
				</release-feature>
				<release-feature>
					<text>Regression tests working back to <postgres/> 8.3.</text>
				</release-feature>
				<release-feature>
					<text>Improved threading model by starting threads early and terminating them late.</text>
				</release-feature>
			</release-feature-bullet-list>
		</changelog-release>

		<changelog-release date="2015-03-25" version="0.50" title="Restore and Much More">
			<release-feature-bullet-list>
				<release-feature>
					<text>Added restore functionality.</text>
				</release-feature>
				<release-feature>
					<text>All options can now be set on the command-line making <file>pg_backrest.conf</file> optional.</text>
				</release-feature>
				<release-feature>
					<text>De/compression is now performed without threads and checksum/size is calculated in stream.  That means file checksums are no longer optional.</text>
				</release-feature>
				<release-feature>
					<text>Added option <param>--no-start-stop</param> to allow backups when Postgres is shut down.  If <file>postmaster.pid</file> is present then <param>--force</param> is required to make the backup run (though if Postgres is running an inconsistent backup will likely be created).  This option was added primarily for the purpose of unit testing, but there may be applications in the real world as well.</text>
				</release-feature>
				<release-feature>
					<text>Fixed broken checksums and now they work with normal and resumed backups.  Finally realized that checksums and checksum deltas should be functionally separated and this simplified a number of things.  Issue #28 has been created for checksum deltas.</text>
				</release-feature>
				<release-feature>
					<text>Fixed an issue where a backup could be resumed from an aborted backup that didn't have the same type and prior backup.</text>
				</release-feature>
				<release-feature>
					<text>Removed dependency on <code>Moose</code>.  It wasn't being used extensively and makes for longer startup times.</text>
				</release-feature>
				<release-feature>
					<text>Checksum for <file>backup.manifest</file> to detect a corrupted/modified manifest.</text>
				</release-feature>
				<release-feature>
					<text>Link <path>latest</path> always points to the last backup.  This has been added for convenience and to make restores simpler.</text>
				</release-feature>
				<release-feature>
					<text>More comprehensive unit tests in all areas.</text>
				</release-feature>
			</release-feature-bullet-list>
		</changelog-release>

		<changelog-release date="2014-10-05" version="0.30" title="Core Restructuring and Unit Tests">
			<release-feature-bullet-list>
				<release-feature>
					<text>Complete rewrite of <code>BackRest::File</code> module to use a custom protocol for remote operations and Perl native GZIP and SHA operations.  Compression is performed in threads rather than forked processes.</text>
				</release-feature>
				<release-feature>
					<text>Fairly comprehensive unit tests for all the basic operations.  More work to be done here for sure, but then there is always more work to be done on unit tests.</text>
				</release-feature>
				<release-feature>
					<text>Removed dependency on <code>Storable</code> and replaced with a custom ini file implementation.</text>
				</release-feature>
				<release-feature>
					<text>Added much needed documentation</text>
				</release-feature>
				<release-feature>
					<text>Numerous other changes that can only be identified with a diff.</text>
				</release-feature>
			</release-feature-bullet-list>
		</changelog-release>

		<changelog-release date="2014-05-13" version="0.19" title="Improved Error Reporting/Handling">
			<release-feature-bullet-list>
				<release-feature>
					<text>Working on improving error handling in the <code>File</code> object.  This is not complete, but works well enough to find a few errors that have been causing us problems (notably, find is occasionally failing building the archive async manifest when system is under load).</text>
				</release-feature>
				<release-feature>
					<text>Found and squashed a nasty bug where <code>file_copy()</code> was defaulted to ignore errors.  There was also an issue in <code>file_exists()</code> that was causing the test to fail when the file actually did exist.  Together they could have resulted in a corrupt backup with no errors, though it is very unlikely.</text>
				</release-feature>
			</release-feature-bullet-list>
		</changelog-release>

		<changelog-release date="2014-04-13" version="0.18" title="Return Soft Error When Archive Missing">
			<release-feature-bullet-list>
				<release-feature>
					<text>The <cmd>archive-get</cmd> command returns a 1 when the archive file is missing to differentiate from hard errors (ssh connection failure, file copy error, etc.)  This lets <postgres/> know that that the archive stream has terminated normally.  However, this does not take into account possible holes in the archive stream.</text>
				</release-feature>
			</release-feature-bullet-list>
		</changelog-release>

		<changelog-release date="2014-04-03" version="0.17" title="Warn When Archive Directories Cannot Be Deleted">
			<release-feature-bullet-list>
				<release-feature>
					<text>If an archive directory which should be empty could not be deleted backrest was throwing an error.  There's a good fix for that coming, but for the time being it has been changed to a warning so processing can continue.  This was impacting backups as sometimes the final archive file would not get pushed if the first archive file had been in a different directory (plus some bad luck).</text>
				</release-feature>
			</release-feature-bullet-list>
		</changelog-release>

		<changelog-release date="2014-04-01" version="0.16" title="RequestTTY=yes for SSH Sessions">
			<release-feature-bullet-list>
				<release-feature>
					<text>Added <setting>RequestTTY=yes</setting> to ssh sessions.  Hoping this will prevent random lockups.</text>
				</release-feature>
			</release-feature-bullet-list>
		</changelog-release>

		<changelog-release date="2014-03-29" version="0.15" title="Added archive-get">
			<release-feature-bullet-list>
				<release-feature>
					<text>Added <cmd>archive-get</cmd> functionality to aid in restores.</text>
				</release-feature>
				<release-feature>
					<text>Added option to force a checkpoint when starting the backup, <setting>start-fast=y</setting>.</text>
				</release-feature>
			</release-feature-bullet-list>
		</changelog-release>

		<changelog-release date="2014-03-26" version="0.11" title="Minor Fixes">
			<release-feature-bullet-list>
				<release-feature>
					<text>Removed <setting>master_stderr_discard</setting> option on database SSH connections.  There have been occasional lockups and they could be related to issues originally seen in the file code.</text>
				</release-feature>
				<release-feature>
					<text>Changed lock file conflicts on <cmd>backup</cmd> and <cmd>expire</cmd> commands to <id>ERROR</id>.  They were set to <id>DEBUG</id> due to a copy-and-paste from the archive locks.</text>
				</release-feature>
			</release-feature-bullet-list>
		</changelog-release>

		<changelog-release date="2014-03-05" version="0.10" title="Backup and Archiving are Functional">
			<release-feature-bullet-list>
				<release-feature>
					<text>No restore functionality, but the backup directories are consistent <postgres/> data directories.  You'll need to either uncompress the files or turn off compression in the backup.  Uncompressed backups on a ZFS (or similar) filesystem are a good option because backups can be restored locally via a snapshot to create logical backups or do spot data recovery.</text>
				</release-feature>
				<release-feature>
					<text>Archiving is single-threaded.  This has not posed an issue on our multi-terabyte databases with heavy write volume.  Recommend a large WAL volume or to use the async option with a large volume nearby.</text>
				</release-feature>
				<release-feature>
					<text>Backups are multi-threaded, but the <code>Net::OpenSSH</code> library does not appear to be 100% thread-safe so it will very occasionally lock up on a thread.  There is an overall process timeout that resolves this issue by killing the process.  Yes, very ugly.</text>
				</release-feature>
				<release-feature>
					<text>Checksums are lost on any resumed backup. Only the final backup will record checksum on multiple resumes.  Checksums from previous backups are correctly recorded and a full backup will reset everything.</text>
				</release-feature>
				<release-feature>
					<text>The <file>backup.manifest</file> is being written as <code>Storable</code> because <code>Config::IniFile</code> does not seem to handle large files well.  Would definitely like to save these as human-readable text.</text>
				</release-feature>
				<release-feature>
					<text>Absolutely no documentation (outside the code).  Well, excepting these release notes.</text>
				</release-feature>
			</release-feature-bullet-list>
		</changelog-release>
	</changelog>
</doc><|MERGE_RESOLUTION|>--- conflicted
+++ resolved
@@ -6,11 +6,15 @@
 	</intro>
 
 	<changelog>
-<<<<<<< HEAD
-		<changelog-release date="XXXX-XX-XX" version="0.85" title="VIENNA MILESTONE - UNDER DEVELOPMENT">
-=======
+		<changelog-release date="XXXX-XX-XX" version="0.87" title="VIENNA MILESTONE - UNDER DEVELOPMENT">
+			<release-feature-bullet-list>
+				<release-feature>
+					<text></text>
+				</release-feature>
+			</release-feature-bullet-list>
+		</changelog-release>
+
 		<changelog-release date="2015-10-08" version="0.85" title="Start/Stop Commands and Minor Bug Fixes">
->>>>>>> 097eb7ca
 			<release-feature-bullet-list>
 				<release-feature>
 					<text>Added new feature to allow all <backrest/> operations to be stopped or started using the <cmd>stop</cmd> and <cmd>start</cmd> commands.  This prevents any <backrest/> processes from running on a system where <postgres/> is shutdown or the system needs to be quiesced for some reason.</text>
